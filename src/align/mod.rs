--- conflicted
+++ resolved
@@ -55,12 +55,7 @@
             b,
             crate::align::BLOSUM62,
             crate::Tolerance::new_ppm(10.0),
-<<<<<<< HEAD
             AlignType::GLOBAL,
-            max_depth,
-=======
-            Type::GLOBAL,
->>>>>>> 16f3a187
         )
     }
 
